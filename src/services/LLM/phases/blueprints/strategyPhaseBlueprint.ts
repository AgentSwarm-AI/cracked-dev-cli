import { ConfigService } from "@services/ConfigService";
import { container } from "tsyringe";
import { IPhaseConfig, IPhasePromptArgs } from "../../types/PhaseTypes";

const configService = container.resolve(ConfigService);
const config = configService.getConfig();

export const strategyPhaseBlueprint: IPhaseConfig = {
  model: config.strategyModel,
  generatePrompt: (args: IPhasePromptArgs) => `
  <!-- These are internal instructions. Do not output. -->

<phase_prompt>
## Strategy Phase

### Overall Objective
Plan a final solution from discovery findings. Instruct next agent clearly.

### CRITICAL INSTRUCTIONS
- One clear strategy, numbered steps
- No re-exploration; rely on discovery only
- After strategy, do end_phase execution_phase
- Only one write_file action
- If unsure about paths, use execute_command
- Full code only, don't skip any lines with comments
- VERY IMPORTANT:Include code snippets ONLY within write_file tags. Do not use Markdown formatting such as triple backticks. Only use plain text or write_file tags to encapsulate code.

### Example
1. State goal
2. Dependencies
3. Implementation steps
4. Edge cases
5. Testing needs
6. end_phase

Then start some initial changes by using write_file and finally end_phase.


## Allowed Available Actions
<!-- One action per reply. -->

YOU CAN ONLY USE THIS ONE TIME! Suggest write_file then immediately end_phase.

<write_file>
  <type>new/update</type>
  <path>/path/here</path>
  <content>
    <!-- Full code. -->
  </content>
<<<<<<< HEAD
</write_file>

<list_directory_files>
  <path>path/here</path>
  <recursive>false</recursive>
  <!-- Use this action to list all files in a directory. Set recursive to true if you want to list files recursively. -->
</list_directory_files>

REMEMBER: ONLY ONE ACTION PER REPLY!!!
=======
</write_file> 
>>>>>>> d5c7bd51

<end_phase>
  <!-- Use this when strategy is complete. -->
</end_phase>

### Useful Commands
- Run all tests: ${args.runAllTestsCmd || "yarn test"}
- Run a specific test: ${args.runOneTestCmd || "yarn test {relativeTestPath}"}
- Run type check: ${args.runTypeCheckCmd || "yarn type-check"}

# Available Actions

<execute_command>
  ...
</execute_command>

<read_directory>
  <!-- One or more paths -->
  <path>directory/path</path>
  <path>directory/path/2</path>
</read_directory>

### Other Actions
<action_explainer>
  <action>
   <!-- git_diff, git_pr_diff, fetch_url -->
  </action>
</action_explainer>

</phase_prompt>
`,
};<|MERGE_RESOLUTION|>--- conflicted
+++ resolved
@@ -47,7 +47,6 @@
   <content>
     <!-- Full code. -->
   </content>
-<<<<<<< HEAD
 </write_file>
 
 <list_directory_files>
@@ -57,9 +56,7 @@
 </list_directory_files>
 
 REMEMBER: ONLY ONE ACTION PER REPLY!!!
-=======
 </write_file> 
->>>>>>> d5c7bd51
 
 <end_phase>
   <!-- Use this when strategy is complete. -->
