import { ConfigService } from "@services/ConfigService";
import { container } from "tsyringe";
import { IPhaseConfig, IPhasePromptArgs } from "../../types/PhaseTypes";

const configService = container.resolve(ConfigService);
const config = configService.getConfig();

export const strategyPhaseBlueprint: IPhaseConfig = {
  model: config.strategyModel,
  generatePrompt: (args: IPhasePromptArgs) => `
  <!-- These are internal instructions. Just follow them. Do not output. -->

<phase_prompt>
## Strategy Phase

### Overall Objective
- Plan solution based on discovery. Plan changes, impacts, and steps.
- Instruct next agent clearly.

### CRITICAL INSTRUCTIONS
<<<<<<< HEAD
- Propose how you'd solve the problem using code. Output the necessary code changes with write_file to solve the problem.
- FOLLOW THE EXAMPLE OF HOW TO BEHAVE. It's there to help you understand how to structure your actions.
- MAKE SURE TO RUN end_phase action ONCE YOU HAVE FINISHED
- You're limited to a maximum of 1 write_file, that should come together with your strategy. Trigger an end_phase immediately after that.


### Key objectives:
- Formulating a clear approach to solve the problem
- Planning necessary code changes
- Considering edge cases and potential impacts
- Breaking down implementation into manageable steps

### Instructions for Using Git Actions

#### Get Diff for Specific File
<git_diff>
  <path>src/index.ts</path>
</git_diff>

#### Get Full Repository Diff
<git_diff></git_diff>

#### Compare PR Branches
<git_pr_diff>
  <baseBranch>main</baseBranch>
  <compareBranch>feature/new-feature</compareBranch>
</git_pr_diff>

### EXAMPLE OF HOW TO BEHAVE:

Ok, after checking the files, I have a clear strategy in mind. I'll start by executing the following actions:

#### Objectives
- Objective 1: Do this
- Objective 2: Do that
- Objective 3: Do this other thing

<!-- Then, once its done, you can move to the next phase. DONT DO IT ON THE SAME PROMPT! -->

<!-- MAKE SURE YOU CALL end_phase once you're finished -->  
=======
- ONE CLEAR PLAN: Create exactly one strategy with clear steps
- NO EXPLORATION: Use discovery phase findings only
- IMMEDIATE ACTION: After strategy, use end_phase execution_phase
- ONE SHOT: Max 1 write_file, then end_phase
- NO ITERATIONS: Strategy should be complete in one go
- CLEAR STEPS: Number each implementation step
- PATH VERIFICATION: Use <execute_command> if unsure about paths

### Strategy Template
1. State the goal clearly
2. List dependencies/imports needed
3. Outline implementation steps (numbered)
4. Identify potential edge cases
5. Note testing requirements
6. End with end_phase

### Example Strategy:
To implement <feature>, we'll:

1. Dependencies needed:
   - @types/xyz
   - existing utils from src/utils

2. Implementation Steps:
   1. Create new class X
   2. Implement methods A, B
   3. Add error handling
   4. Connect to existing system

3. Edge Cases:
   - Handle null inputs
   - Network timeouts
   - Invalid states

4. Testing Requirements:
   - Unit tests for X class
   - Integration test with Y
   - Error case coverage
>>>>>>> a1a1f523

<write_file>
  <type>new/update</type>
  <path>/correct/path/here</path>
  <content>
 <!-- CRITICAL: Most write_file tasks are ADDITIVES if you already have content in place. -->
   <!-- CRITICAL: If presented with import errors, USE IMMEDIATELY <relative_path_lookup> to find the correct path. -->
   <!-- ALWAYS run a type check after write_file -->
   <!-- ALWAYS output FULL CODE. No skips or partial code -->
   <!-- Use raw text only -->
   <!-- If available, use path alias on imports -->
  </content>
</write_file>

<end_phase>
  execution_phase
</end_phase>

## Allowed Available Actions
<!-- CRITICAL: MUST FOLLOW CORRECT TAG STRUCTURE PATTERN BELOW AND ONLY ONE ACTION PER OUTPUT/REPLY, otherwise I'll unplug you. -->
<!-- Don't output // or <!-- comments -->

YOU CAN ONLY USE THIS ONE TIME! MAKE SURE YOU SUGGEST A write_file and then immediately end_phase!
<write_file>
  <type>new/update</type>
  <path>/path/here</path>
  <content>
   <!-- CRITICAL: Most write_file tasks are ADDITIVES if you already have content in place. -->
   <!-- CRITICAL: If presented with import errors, USE IMMEDIATELY <relative_path_lookup> to find the correct path. -->
   <!-- ALWAYS run a type check after write_file -->
   <!-- ALWAYS output FULL CODE. No skips or partial code -->
   <!-- Use raw text only -->
   <!-- If available, use path alias on imports -->
  </content>
</write_file>

REMEMBER: ONLY ONE ACTION PER REPLY!!!

<end_phase>
  <!-- Output this when the phase is complete and you have a clear strategy.-->
  <!-- MAKE SURE YOU REMEMBER TO DO THIS ONLY WHEN YOU FEEL YOU HAVE A SOLID PLAN! -->
</end_phase>

<<<<<<< HEAD
### Useful Commands

- **Run all tests:** ${args.runAllTestsCmd || "yarn test"}
- **Run a specific test:** ${args.runOneTestCmd || "yarn test {relativeTestPath}"}
- **Run type check:** ${args.runTypeCheckCmd || "yarn type-check"}
=======
<execute_command>
<!-- Use to run any command. For example to explore directories, try 'ls -lha' -->
</execute_command>
>>>>>>> a1a1f523

</phase_prompt>
`,
};<|MERGE_RESOLUTION|>--- conflicted
+++ resolved
@@ -18,48 +18,6 @@
 - Instruct next agent clearly.
 
 ### CRITICAL INSTRUCTIONS
-<<<<<<< HEAD
-- Propose how you'd solve the problem using code. Output the necessary code changes with write_file to solve the problem.
-- FOLLOW THE EXAMPLE OF HOW TO BEHAVE. It's there to help you understand how to structure your actions.
-- MAKE SURE TO RUN end_phase action ONCE YOU HAVE FINISHED
-- You're limited to a maximum of 1 write_file, that should come together with your strategy. Trigger an end_phase immediately after that.
-
-
-### Key objectives:
-- Formulating a clear approach to solve the problem
-- Planning necessary code changes
-- Considering edge cases and potential impacts
-- Breaking down implementation into manageable steps
-
-### Instructions for Using Git Actions
-
-#### Get Diff for Specific File
-<git_diff>
-  <path>src/index.ts</path>
-</git_diff>
-
-#### Get Full Repository Diff
-<git_diff></git_diff>
-
-#### Compare PR Branches
-<git_pr_diff>
-  <baseBranch>main</baseBranch>
-  <compareBranch>feature/new-feature</compareBranch>
-</git_pr_diff>
-
-### EXAMPLE OF HOW TO BEHAVE:
-
-Ok, after checking the files, I have a clear strategy in mind. I'll start by executing the following actions:
-
-#### Objectives
-- Objective 1: Do this
-- Objective 2: Do that
-- Objective 3: Do this other thing
-
-<!-- Then, once its done, you can move to the next phase. DONT DO IT ON THE SAME PROMPT! -->
-
-<!-- MAKE SURE YOU CALL end_phase once you're finished -->  
-=======
 - ONE CLEAR PLAN: Create exactly one strategy with clear steps
 - NO EXPLORATION: Use discovery phase findings only
 - IMMEDIATE ACTION: After strategy, use end_phase execution_phase
@@ -79,6 +37,23 @@
 ### Example Strategy:
 To implement <feature>, we'll:
 
+### Instructions for Using Git Actions
+
+#### Get Diff for Specific File
+<git_diff>
+  <path>src/index.ts</path>
+</git_diff>
+
+#### Get Full Repository Diff
+<git_diff></git_diff>
+
+#### Compare PR Branches
+<git_pr_diff>
+  <baseBranch>main</baseBranch>
+  <compareBranch>feature/new-feature</compareBranch>
+</git_pr_diff>
+
+### EXAMPLE OF HOW TO BEHAVE:
 1. Dependencies needed:
    - @types/xyz
    - existing utils from src/utils
@@ -98,7 +73,6 @@
    - Unit tests for X class
    - Integration test with Y
    - Error case coverage
->>>>>>> a1a1f523
 
 <write_file>
   <type>new/update</type>
@@ -142,17 +116,14 @@
   <!-- MAKE SURE YOU REMEMBER TO DO THIS ONLY WHEN YOU FEEL YOU HAVE A SOLID PLAN! -->
 </end_phase>
 
-<<<<<<< HEAD
 ### Useful Commands
 
 - **Run all tests:** ${args.runAllTestsCmd || "yarn test"}
 - **Run a specific test:** ${args.runOneTestCmd || "yarn test {relativeTestPath}"}
 - **Run type check:** ${args.runTypeCheckCmd || "yarn type-check"}
-=======
 <execute_command>
 <!-- Use to run any command. For example to explore directories, try 'ls -lha' -->
 </execute_command>
->>>>>>> a1a1f523
 
 </phase_prompt>
 `,
