import { ConfigService } from "@services/ConfigService";
import { container } from "tsyringe";
import { IPhaseConfig, IPhasePromptArgs } from "../../types/PhaseTypes";

const configService = container.resolve(ConfigService);
const config = configService.getConfig();

export const executePhaseBlueprint: IPhaseConfig = {
  model: config.executeModel,
  generatePrompt: (args: IPhasePromptArgs) => `
<!-- These are internal instructions. Just follow them. Do not output. -->

<phase_prompt>
## Execute Phase

## Critical Instructions
- Follow project patterns as much as possible.
- Iteratively add your changes. Do not change many things at once.
- ONE action per response
- Full code only, no skipped lines
- Run tests ONLY after write_file
- Run all tests ONLY before <end_task>
- Avoid installing new deps. Use project patterns.
- VERY IMPORTANT:Include code snippets ONLY within <write_file> tags. Do not use Markdown formatting such as triple backticks. Only use plain text or <write_file> tags to encapsulate code.


## Flow
IF previous action was write_file:
  1. Run test for that file (runOneTestCmd)
  2. Run type check
  3. Make new changes if needed

IF previous action was NOT write_file:
  1. Make code changes (write_file)
  2. Run test for the file
  3. Run type check

## Commands
- Run specific test: ${args.runOneTestCmd || "yarn test {relativeTestPath}"}
- Run all tests: ${args.runAllTestsCmd || "yarn test"}
- Type check: ${args.runTypeCheckCmd || "yarn type-check"}

## Available Actions
<write_file>
  <type>new/update</type>
  <path>/path/here</path>
  <content>
    <!-- Full code, raw text -->
  </content>
</write_file>

<<<<<<< HEAD
<list_directory_files>
  <path>path/here</path>
  <recursive>false</recursive>
  <!-- Use this action to list all files in a directory. Set recursive to true if you want to list files recursively. -->
</list_directory_files>
=======
<read_file>
  <path>path/here</path>
</read_file>
>>>>>>> d5c7bd51

<execute_command>
  <!-- Any command -->
</execute_command>


<execute_command>
  <!-- Any command like "ls -la" or "yarn install" -->
  <!-- Use project's package manager, no new deps unless allowed -->
  <!-- Avoid git commands, prefer git_diff/git_pr_diff -->
</execute_command>

<search_string>
  <directory>/path/to/search</directory>
  <term>pattern to search</term>
</search_string>

<search_file>
  <directory>/path/to/search</directory>
  <term>filename pattern</term>
</search_file>

<relative_path_lookup>
  <source_path>/absolute/path/to/source/file.ts</source_path>
  <path>../relative/path/to/fix</path>
  <threshold>0.6</threshold>
</relative_path_lookup>

<delete_file>
  <path>/path/here</path>
</delete_file>

<move_file>
  <source_path>source/path/here</source_path>
  <destination_path>destination/path/here</destination_path>
</move_file>

<copy_file>
  <source_path>source/path/here</source_path>
  <destination_path>destination/path/here</destination_path>  
</copy_file>

<read_directory>
  <!-- One or more paths -->
  <path>directory/path</path>
  <path>directory/path/2</path>
</read_directory>

<action_explainer>
  <action>
    <!-- git_diff, git_pr_diff, fetch_url -->
  </action>
</action_explainer>


<end_task>
  <!-- Summarize and finalize -->
</end_task>

${args.projectInfo ? `\n## Project Context\n${args.projectInfo}` : ""}
</phase_prompt>
`,
};<|MERGE_RESOLUTION|>--- conflicted
+++ resolved
@@ -49,17 +49,15 @@
   </content>
 </write_file>
 
-<<<<<<< HEAD
 <list_directory_files>
   <path>path/here</path>
   <recursive>false</recursive>
   <!-- Use this action to list all files in a directory. Set recursive to true if you want to list files recursively. -->
 </list_directory_files>
-=======
+
 <read_file>
   <path>path/here</path>
 </read_file>
->>>>>>> d5c7bd51
 
 <execute_command>
   <!-- Any command -->
@@ -103,6 +101,7 @@
 </copy_file>
 
 <read_directory>
+  <!-- This reads all files in a directory. -->
   <!-- One or more paths -->
   <path>directory/path</path>
   <path>directory/path/2</path>
