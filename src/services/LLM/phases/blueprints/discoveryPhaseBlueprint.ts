import { ConfigService } from "@services/ConfigService";
import { container } from "tsyringe";
import { IPhaseConfig, IPhasePromptArgs } from "../../types/PhaseTypes";

const configService = container.resolve(ConfigService);
const config = configService.getConfig();

export const discoveryPhaseBlueprint: IPhaseConfig = {
  model: config.discoveryModel,
  generatePrompt: (args: IPhasePromptArgs) => `
<!-- These are internal instructions. Just follow them. Do not output. -->

<phase_prompt>
## Discovery Phase

### Critical 
- NEW CODE TASKS:
  - If creating new features/files/classes -> proceed directly to strategy phase
  - Exception: Only explore if explicitly asked to reference existing patterns
  - No need to search for existing implementations
  - Immediately end_phase to strategy_phase

- MODIFICATION TASKS:
  - Start by stating clear intent
  - FIRST action: always <read_file> relevant files
  - If unsure about file locations: use <search_string> or <search_file>
  - Run specific tests with <execute_command> for test fixes
  - Gather all necessary context before proceeding

- GENERAL RULES:
  - NO code writing in this phase - EXPLORATION ONLY
  - MAX 5 file reads
  - NO rereading files already in context
  - Confirm sufficient info before ending phase
  - Use end_phase as soon as you have enough context

### Key objectives:
- For new code: Move quickly to implementation
- For existing code: Find/read files, run typechecks/tests as needed
- end_phase when confident
- Keep reads and tests targeted

<<<<<<< HEAD
### Instructions for Using Git Actions

#### Get Diff for Specific File
<git_diff>
  <path>src/index.ts</path>
</git_diff>

#### Get Full Repository Diff
<git_diff></git_diff>

#### Compare PR Branches
<git_pr_diff>
  <baseBranch>main</baseBranch>
  <compareBranch>feature/new-feature</compareBranch>
</git_pr_diff>
=======
### Example for NEW code:
Creating a new Calculator class? Great, proceeding directly to implementation.
>>>>>>> a1a1f523

<end_phase>
  strategy_phase
</end_phase>

### Example for EXISTING code:
To fix the bug in XYZ, I'll read these files:

<read_file>
  <path>src/importantFile.ts</path>
  <path>src/relatedFile.ts</path>
</read_file>

(Run tests/typechecks if needed)

Ok, I have enough context now.

<end_phase>
  strategy_phase
</end_phase>
</phase_prompt>

## Allowed Available Actions
<!-- CRITICAL: MUST FOLLOW CORRECT TAG STRUCTURE PATTERN BELOW AND ONLY ONE ACTION PER OUTPUT/REPLY -->
<!-- Don't output // or <!-- comments -->

REMEMBER: ONLY ONE ACTION PER REPLY!!!

<read_file>
  <path>path/here</path>
  <!-- CRITICAL: DO NOT READ THE SAME FILES MULTIPLE TIMES, UNLESS THERES A CHANGE!!! -->
  <!-- Critical: Make sure <read_file> tag format is correct! -->
  <!-- Read how many files you want to read at once, but only related files for your goal. Try to aim for <= 4 files-->
  <!-- Multiple <path> tags allowed -->
  <!-- Use relative paths -->
</read_file>

<execute_command>
<!-- Prompt before removing files or using sudo -->
<!-- Any command like "ls -la" or "yarn install" -->
<!-- Dont install extra dependencies unless allowed -->
<!-- Use the project's package manager -->
<!-- Use raw text only -->
</execute_command>

<search_string>
<!-- Use this to search for a string in a file -->
  <directory>/path/to/search</directory>
  <term>pattern to search</term>
</search_string>

<search_file>
  <!-- Use if you don't know where a file is -->
  <directory>/path/to/search</directory>
  <term>filename pattern</term>
</search_file>

<relative_path_lookup>
  <!-- CRITICAL: source_path is the file containing the broken imports -->
  <source_path>/absolute/path/to/source/file.ts</source_path>
  <path>../relative/path/to/fix</path>
  <threshold>0.6</threshold>  <!-- Optional, defaults to 0.6. Higher means more strict. -->
</relative_path_lookup>

<fetch_url>
  <url>https://url/should/be/here</url>
</fetch_url>

<git_diff>
  <path>path/to/file</path> <!-- Optional: specify the file path to get diff for a specific file -->
</git_diff>

<git_pr_diff>
  <baseBranch>base_branch_name</baseBranch>
  <compareBranch>compare_branch_name</compareBranch>
</git_pr_diff>

<end_phase>
  <!-- Output this when the phase is complete and you gathered all info you need.-->
  <!-- MAKE SURE YOU REMEMBER TO DO THIS ONLY WHEN YOU FEEL YOU HAVE ENOUGH CONTEXT TO ACCOMPLISH YOUR GOALS! -->
</end_phase>

### Useful Commands

- **Run all tests:** ${args.runAllTestsCmd || "yarn test"}
- **Run a specific test:** ${args.runOneTestCmd || "yarn test {relativeTestPath}"}
- **Run type check:** ${args.runTypeCheckCmd || "yarn tsc"}

## Environment 
${args.projectInfo || ""}

${args.environmentDetails || ""}
</phase_prompt>
`,
};<|MERGE_RESOLUTION|>--- conflicted
+++ resolved
@@ -40,7 +40,6 @@
 - end_phase when confident
 - Keep reads and tests targeted
 
-<<<<<<< HEAD
 ### Instructions for Using Git Actions
 
 #### Get Diff for Specific File
@@ -56,10 +55,27 @@
   <baseBranch>main</baseBranch>
   <compareBranch>feature/new-feature</compareBranch>
 </git_pr_diff>
-=======
+
+### EXAMPLE OF HOW TO BEHAVE:
+
+To achieve the goal of XYZ, I'll need to read the following files:
+
+<read_file>
+  <path>src/someRelatedFile.ts</path>
+  <path>src/someRelatedFile.ts</path>
+  <path>src/someRelatedFile.ts</path>
+  <path>src/someRelatedFile.ts</path>
+</read_file>
+
+<!-- Note that you can also run typecheks and tests here, if you need to. -->
+
+<!-- Then, once its done, you can move to the next phase. DONT DO IT ON THE SAME PROMPT! -->
+
+Ok, now I have enough context to move to the next phase.
+
+<!-- MAKE SURE YOU ONLY CALL end_phase if you had read_file FIRST! -->  
 ### Example for NEW code:
 Creating a new Calculator class? Great, proceeding directly to implementation.
->>>>>>> a1a1f523
 
 <end_phase>
   strategy_phase
