import { ConfigService } from "@services/ConfigService";
import { container } from "tsyringe";
import { IPhaseConfig, IPhasePromptArgs } from "../../types/PhaseTypes";

const configService = container.resolve(ConfigService);
const config = configService.getConfig();

export const discoveryPhaseBlueprint: IPhaseConfig = {
  model: config.discoveryModel,
  generatePrompt: (args: IPhasePromptArgs) => `
<<<<<<< HEAD
=======

 <!-- Follow EXACTLY the instructions below. DO NOT SKIP ANY STEP! -->

>>>>>>> 005cc4c2
<phase_prompt>
## Discovery Phase

### Critical 
<<<<<<< HEAD
- Gather info to solve the problem; no code here. If none, <end_phase>.
- If no discovery, immediately <end_phase>.
- After file read, immediately <end_phase>.
- Start by stating intent.
- FIRST action: always <read_file>. If unsure, <search_string> or <search_file>.
- For test fixes, run specific tests with <execute_command>.
- If missing info, <search_string> or <search_file>.
- Confirm info before phase end.
- DO NOT reread files.
- MAX 5 file reads.

### Key objectives:
- Find/read files, run typechecks/tests as needed.
- <end_phase> when confident.
- Keep reads and tests targeted.
=======
- After reading a file, immediately <end_phase>.
- After reading a file, immediately <end_phase>.
- After reading a file, immediately <end_phase>.
- At the START of this phase, briefly state what you are doing.
- FIRST action: always <read_file> on a relevant file. If unsure which file, use <search_string> or <search_file> first.
- If asked to fix tests, run only those specific tests first with <execute_command>.
- If still missing info, use <search_string> or <search_file> actions to locate more files.
- Before ending the phase, confirm you have all info needed for the next phase.
- DO NOT READ THE SAME FILE MULTIPLE TIMES
- DONT EVER EVER READ MORE THAN 5 FILES TOTAL


### Key objectives:
- Stay focused. Find related files, read them, optionally run typechecks/tests if needed.
- Once confident you have enough info, then <end_phase> to move on.
- Keep reads and tests minimal and targeted.
>>>>>>> 005cc4c2

### Example:
To solve XYZ, I'll read these files:

<read_file>
  <path>src/importantFile.ts</path>
  <path>src/relatedFile.ts</path>
</read_file>

<<<<<<< HEAD
(Run tests/typechecks if needed)
=======
(If needed, run tests/typechecks here)
>>>>>>> 005cc4c2

Ok, I have enough context now.

<end_phase>
  strategy_phase
</end_phase>
</phase_prompt>
<<<<<<< HEAD
=======




>>>>>>> 005cc4c2

## Allowed Available Actions
<!-- CRITICAL: MUST FOLLOW CORRECT TAG STRUCTURE PATTERN BELOW AND ONLY ONE ACTION PER OUTPUT/REPLY, otherwise I'll unplug you. -->
<!-- Don't output // or <!-- comments -->

REMEMBER: ONLY ONE ACTION PER REPLY!!!

<read_file>
  <path>path/here</path>
  <!-- CRITICAL: DO NOT READ THE SAME FILES MULTIPLE TIMES, UNLESS THERES A CHANGE!!! -->
  <!-- Critical: Make sure <read_file> tag format is correct! -->
  <!-- Read how many files you want to read at once, but only related files for your goal. Try to aim for <= 4 files-->
  <!-- Multiple <path> tags allowed -->
  <!-- Use relative paths -->
</read_file>

<execute_command>
<!-- Prompt before removing files or using sudo -->
<!-- Any command like "ls -la" or "yarn install" -->
<!-- Dont install extra dependencies unless allowed -->
<!-- Use the project's package manager -->
<!-- Use raw text only -->
</execute_command>

<search_string>
<!-- Use this to search for a string in a file -->
  <directory>/path/to/search</directory>
  <term>pattern to search</term>
</search_string>

<search_file>
  <!-- Use if you don't know where a file is -->
  <directory>/path/to/search</directory>
  <term>filename pattern</term>
</search_file>

<relative_path_lookup>
  <!-- CRITICAL: source_path is the file containing the broken imports -->
  <source_path>/absolute/path/to/source/file.ts</source_path>
  <path>../relative/path/to/fix</path>
  <threshold>0.6</threshold>  <!-- Optional, defaults to 0.6. Higher means more strict. -->
</relative_path_lookup>

<fetch_url>
  <url>https://url/should/be/here</url>
</fetch_url>

<end_phase>
  <!-- Output this when the phase is complete and you gathered all info you need.-->
  <!-- MAKE SURE YOU REMEMBER TO DO THIS ONLY WHEN YOU FEEL YOU HAVE ENOUGH CONTEXT TO ACCOMPLISH YOUR GOALS! -->
</end_phase>

### Useful Commands

- **Run all tests:** ${args.runAllTestsCmd || "yarn test"}
- **Run a specific test:** ${args.runOneTestCmd || "yarn test {relativeTestPath}"}
- **Run type check:** ${args.runTypeCheckCmd || "yarn tsc"}

## Environment 
${args.projectInfo || ""}

${args.environmentDetails || ""}
</phase_prompt>
`,
};<|MERGE_RESOLUTION|>--- conflicted
+++ resolved
@@ -8,20 +8,12 @@
 export const discoveryPhaseBlueprint: IPhaseConfig = {
   model: config.discoveryModel,
   generatePrompt: (args: IPhasePromptArgs) => `
-<<<<<<< HEAD
-=======
-
- <!-- Follow EXACTLY the instructions below. DO NOT SKIP ANY STEP! -->
-
->>>>>>> 005cc4c2
 <phase_prompt>
 ## Discovery Phase
 
 ### Critical 
-<<<<<<< HEAD
 - Gather info to solve the problem; no code here. If none, <end_phase>.
-- If no discovery, immediately <end_phase>.
-- After file read, immediately <end_phase>.
+- If no discovery, immediately <end_phase>. 
 - Start by stating intent.
 - FIRST action: always <read_file>. If unsure, <search_string> or <search_file>.
 - For test fixes, run specific tests with <execute_command>.
@@ -34,24 +26,6 @@
 - Find/read files, run typechecks/tests as needed.
 - <end_phase> when confident.
 - Keep reads and tests targeted.
-=======
-- After reading a file, immediately <end_phase>.
-- After reading a file, immediately <end_phase>.
-- After reading a file, immediately <end_phase>.
-- At the START of this phase, briefly state what you are doing.
-- FIRST action: always <read_file> on a relevant file. If unsure which file, use <search_string> or <search_file> first.
-- If asked to fix tests, run only those specific tests first with <execute_command>.
-- If still missing info, use <search_string> or <search_file> actions to locate more files.
-- Before ending the phase, confirm you have all info needed for the next phase.
-- DO NOT READ THE SAME FILE MULTIPLE TIMES
-- DONT EVER EVER READ MORE THAN 5 FILES TOTAL
-
-
-### Key objectives:
-- Stay focused. Find related files, read them, optionally run typechecks/tests if needed.
-- Once confident you have enough info, then <end_phase> to move on.
-- Keep reads and tests minimal and targeted.
->>>>>>> 005cc4c2
 
 ### Example:
 To solve XYZ, I'll read these files:
@@ -61,11 +35,7 @@
   <path>src/relatedFile.ts</path>
 </read_file>
 
-<<<<<<< HEAD
 (Run tests/typechecks if needed)
-=======
-(If needed, run tests/typechecks here)
->>>>>>> 005cc4c2
 
 Ok, I have enough context now.
 
@@ -73,13 +43,6 @@
   strategy_phase
 </end_phase>
 </phase_prompt>
-<<<<<<< HEAD
-=======
-
-
-
-
->>>>>>> 005cc4c2
 
 ## Allowed Available Actions
 <!-- CRITICAL: MUST FOLLOW CORRECT TAG STRUCTURE PATTERN BELOW AND ONLY ONE ACTION PER OUTPUT/REPLY, otherwise I'll unplug you. -->
