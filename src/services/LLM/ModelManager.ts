--- conflicted
+++ resolved
@@ -1,16 +1,8 @@
 import { DebugLogger } from "@services/logging/DebugLogger";
-<<<<<<< HEAD
-import { autoInjectable, singleton } from "tsyringe";
-import { ModelInfo } from "../LLM/ModelInfo";
-=======
 import { singleton } from "tsyringe";
-import { ConfigService } from "../ConfigService";
-import { MessageContextManager } from "./context/MessageContextManager";
 import { ModelInfo } from "./ModelInfo";
->>>>>>> 005cc4c2
 
 @singleton()
-@autoInjectable()
 export class ModelManager {
   private currentModel: string = "";
 
