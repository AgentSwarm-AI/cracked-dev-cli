--- conflicted
+++ resolved
@@ -19,7 +19,6 @@
   autoScaler: z.boolean().optional(),
   autoScaleMaxTryPerModel: z.number().optional(),
   includeAllFilesOnEnvToContext: z.boolean().optional(),
-<<<<<<< HEAD
   autoScaleAvailableModels: z
     .array(
       z.object({
@@ -30,12 +29,10 @@
       }),
     )
     .optional(),
-=======
   runAllTestsCmd: z.string().optional(),
   runOneTestCmd: z.string().optional(),
   runTypeCheckCmd: z.string().optional(),
   enableConversationLog: z.boolean().optional(),
->>>>>>> 46b6aa4d
 });
 
 export type Config = z.infer<typeof configSchema>;
@@ -77,7 +74,6 @@
         appUrl: "https://localhost:8080",
         appName: "MyCrackedApp",
         autoScaler: true,
-<<<<<<< HEAD
         autoScaleMaxTryPerModel: 2,
         includeAllFilesOnEnvToContext: false,
         autoScaleAvailableModels: [
@@ -100,13 +96,10 @@
             maxGlobalTries: 20,
           },
         ],
-=======
-        includeAllFilesOnEnvToContext: true,
         runAllTestsCmd: "yarn test",
         runOneTestCmd: "yarn test {relativeTestPath}",
         runTypeCheckCmd: "yarn typecheck",
         enableConversationLog: false,
->>>>>>> 46b6aa4d
       };
       fs.writeFileSync(
         this.CONFIG_PATH,
