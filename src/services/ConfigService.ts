import chalk from "chalk";
import * as fs from "fs";
import * as path from "path";
import { singleton } from "tsyringe";
import { z } from "zod";

const configSchema = z.object({
  provider: z.string(),
  customInstructions: z.string().optional(),
  customInstructionsPath: z.string().optional(),
  interactive: z.boolean(),
  stream: z.boolean(),
  debug: z.boolean(),
  options: z.string(),
  openRouterApiKey: z.string(),
  appUrl: z.string().optional().default("https://localhost:8080"),
  appName: z.string().optional().default("MyApp"),
  autoScaler: z.boolean().optional(),
  autoScaleMaxTryPerModel: z.number().optional(),
  includeAllFilesOnEnvToContext: z.boolean().optional().default(true),
  truncateFilesOnEnvAfterLinesLimit: z.number().optional().default(1000),
  // Phase-specific model configurations
  discoveryModel: z.string().optional().default("google/gemini-flash-1.5-8b"),
  strategyModel: z.string().optional().default("openai/o1-mini"),
  executeModel: z.string().optional().default("deepseek/deepseek-chat"),
  autoScaleAvailableModels: z.array(
    z.object({
      id: z.string(),
      description: z.string(),
      maxWriteTries: z.number(),
      maxGlobalTries: z.number(),
    }),
  ),
  runAllTestsCmd: z.string().optional(),
  runOneTestCmd: z.string().optional(),
  runAllFilesTypeCheckCmd: z.string().optional(),
  runOneFileTypeCheckCmd: z.string().optional(),
  enableConversationLog: z.boolean().optional(),
  logDirectory: z.string().optional(),
  directoryScanner: z
    .object({
      defaultIgnore: z
        .array(z.string())
        .default(["dist", "coverage", ".next", "build", ".cache", ".husky"]),
      maxDepth: z.number().default(8),
      allFiles: z.boolean().default(true),
      directoryFirst: z.boolean().default(true),
      excludeDirectories: z.boolean().default(false),
    })
    .default({
      defaultIgnore: ["dist", "coverage", ".next", "build", ".cache", ".husky"],
      maxDepth: 8,
      allFiles: true,
      directoryFirst: true,
      excludeDirectories: false,
    }),
  gitDiff: z
    .object({
      excludeLockFiles: z.boolean().default(true),
      lockFiles: z
        .array(z.string())
        .default([
          "package-lock.json",
          "yarn.lock",
          "pnpm-lock.yaml",
          "Gemfile.lock",
          "composer.lock",
          "Pipfile.lock",
          "poetry.lock",
          "packages.lock.json",
          "Cargo.lock",
          "Podfile.lock",
          "mix.lock",
          "go.sum",
          "pubspec.lock",
        ]),
    })
    .default({
      excludeLockFiles: true,
      lockFiles: [
        "package-lock.json",
        "yarn.lock",
        "pnpm-lock.yaml",
        "Gemfile.lock",
        "composer.lock",
        "Pipfile.lock",
        "poetry.lock",
        "packages.lock.json",
        "Cargo.lock",
        "Podfile.lock",
        "mix.lock",
        "go.sum",
        "pubspec.lock",
      ],
    }),
  referenceExamples: z.record(z.string(), z.string()).optional().default({}),
  projectLanguage: z.string().default("typescript"),
  packageManager: z.string().default("yarn"),
  timeoutSeconds: z.number().optional().default(0), // Add timeout property
});

export type Config = z.infer<typeof configSchema>;

@singleton()
export class ConfigService {
  private CONFIG_PATH: string;
  private readonly GITIGNORE_PATH = path.resolve(".gitignore");

  constructor() {
    this.CONFIG_PATH = path.resolve("crkdrc.json");
  }

  private validateConfigPath(resolvedPath: string): void {
    // Allow default path to not exist
    if (resolvedPath === path.resolve("crkdrc.json")) {
      return;
    }

    // For custom paths, require the file to exist
    if (!fs.existsSync(resolvedPath)) {
      throw new Error(`Config path does not exist: ${resolvedPath}`);
    }

    try {
      const stats = fs.statSync(resolvedPath);
      if (!stats.isFile()) {
        throw new Error(`Path exists but is not a file: ${resolvedPath}`);
      }
      fs.accessSync(resolvedPath, fs.constants.R_OK | fs.constants.W_OK);
    } catch (error) {
      if (error instanceof Error) {
        throw new Error(`Invalid config path: ${error.message}`);
      }
      throw error;
    }
  }

  public setConfigPath(configPath?: string): void {
    if (!configPath || !configPath.trim()) {
      this.CONFIG_PATH = path.resolve("crkdrc.json");
      return;
    }

    const resolvedPath = path.resolve(configPath.trim());
    this.validateConfigPath(resolvedPath);
    this.CONFIG_PATH = resolvedPath;
  }

  private ensureGitIgnore(): void {
    const gitignoreContent = fs.existsSync(this.GITIGNORE_PATH)
      ? fs.readFileSync(this.GITIGNORE_PATH, "utf-8")
      : "";

    if (!gitignoreContent.includes("crkdrc.json")) {
      const updatedContent =
        gitignoreContent.endsWith("\n") || gitignoreContent === ""
          ? `${gitignoreContent}crkdrc.json\n`
          : `${gitignoreContent}\ncrkdrc.json\n`;

      fs.writeFileSync(
        this.GITIGNORE_PATH,
        updatedContent.replace(/\n/g, "\\n"),
      );
    }
  }

  public createDefaultConfig(): void {
    if (!fs.existsSync(this.CONFIG_PATH)) {
      console.log("Creating default crkdrc.json configuration...");

      const defaultConfig = {
        provider: "open-router",
        projectLanguage: "typescript",
        packageManager: "yarn",
        customInstructions: "Follow clean code principles",
        customInstructionsPath: "",
        interactive: true,
        stream: true,
        debug: false,
        options:
          "temperature=0,top_p=0.1,top_k=1,frequence_penalty=0.0,presence_penalty=0.0,repetition_penalty=1.0",
        openRouterApiKey: "",
        appUrl: "https://localhost:8080",
        appName: "MyCrackedApp",
        autoScaler: true,
        autoScaleMaxTryPerModel: 2,
        // Phase-specific model configurations
<<<<<<< HEAD
        discoveryModel: "google/gemini-flash-1.5-8b",
        strategyModel: "qwen/qwq-32b-preview",
        executeModel: "anthropic/claude-3.5-sonnet:beta",
        includeAllFilesOnEnvToContext: true,
        truncateFilesOnEnvAfterLinesLimit: 1000,
=======
        discoveryModel: "google/gemini-pro-1.5",
        strategyModel: "deepseek/deepseek-chat",
        executeModel: "deepseek/deepseek-chat",
        includeAllFilesOnEnvToContext: false,
>>>>>>> 12ec40db
        autoScaleAvailableModels: [
          {
            id: "anthropic/claude-3.5-sonnet:beta",
            description: "Cheap, fast, slightly better than GPT4o-mini",
            maxWriteTries: 5,
            maxGlobalTries: 10,
          },
          {
            id: "openai/o1-mini",
            description: "Cheap, fast, slightly better than GPT4o-mini",
            maxWriteTries: 5,
            maxGlobalTries: 10,
          },
        ],
        runAllTestsCmd: "yarn jest",
        runOneTestCmd: "yarn jest {relativeTestPath}",
        runAllFilesTypeCheckCmd:
          "yarn tsc --noEmit --skipLibCheck && yarn eslint --fix",
        runOneFileTypeCheckCmd:
          "yarn tsc --noEmit --skipLibCheck {relativeFilePath} && yarn eslint {relativeFilePath}",
        enableConversationLog: false,
        logDirectory: "logs",
        directoryScanner: {
          defaultIgnore: [
            "dist",
            "coverage",
            ".next",
            "build",
            ".cache",
            ".husky",
          ],
          maxDepth: 8,
          allFiles: true,
          directoryFirst: true,
          excludeDirectories: false,
        },
        gitDiff: {
          excludeLockFiles: true,
          lockFiles: [
            "package-lock.json",
            "yarn.lock",
            "pnpm-lock.yaml",
            "Gemfile.lock",
            "composer.lock",
            "Pipfile.lock",
            "poetry.lock",
            "packages.lock.json",
            "Cargo.lock",
            "Podfile.lock",
            "mix.lock",
            "go.sum",
            "pubspec.lock",
          ],
        },
        referenceExamples: {
          example1: "path/to/example1/file.ts",
        },
        timeoutSeconds: 0, // Add default timeout
      };
      fs.writeFileSync(
        this.CONFIG_PATH,
        JSON.stringify(defaultConfig, null, 4),
      );
      console.log(
        "Default crkdrc.json configuration created. Please adjust it.",
      );
      console.log(
        chalk.yellow(
          "Warning: No OpenRouter API key provided. Please add it to crkdrc.json.",
        ),
      );

      this.ensureGitIgnore();

      chalk.green(
        "CrackedDevCLI config generated. Please, add Provider and API Key to crkdrc.json.",
      );
    }
  }

  public getConfig(): Config {
    if (!fs.existsSync(this.CONFIG_PATH)) {
      this.createDefaultConfig();
    }

    const rawData = fs.readFileSync(this.CONFIG_PATH, "utf-8");
    const config = JSON.parse(rawData);

    const parsedConfig = configSchema.safeParse(config);

    if (!parsedConfig.success) {
      console.error(
        "Invalid configuration in crkdrc.json:",
        parsedConfig.error,
      );
      throw new Error("Invalid configuration in crkdrc.json");
    }

    return parsedConfig.data;
  }
}<|MERGE_RESOLUTION|>--- conflicted
+++ resolved
@@ -185,18 +185,12 @@
         autoScaler: true,
         autoScaleMaxTryPerModel: 2,
         // Phase-specific model configurations
-<<<<<<< HEAD
         discoveryModel: "google/gemini-flash-1.5-8b",
         strategyModel: "qwen/qwq-32b-preview",
         executeModel: "anthropic/claude-3.5-sonnet:beta",
         includeAllFilesOnEnvToContext: true,
         truncateFilesOnEnvAfterLinesLimit: 1000,
-=======
-        discoveryModel: "google/gemini-pro-1.5",
-        strategyModel: "deepseek/deepseek-chat",
-        executeModel: "deepseek/deepseek-chat",
-        includeAllFilesOnEnvToContext: false,
->>>>>>> 12ec40db
+
         autoScaleAvailableModels: [
           {
             id: "anthropic/claude-3.5-sonnet:beta",
