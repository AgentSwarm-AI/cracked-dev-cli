--- conflicted
+++ resolved
@@ -1,20 +1,13 @@
 // services/LLM/OpenRouterAPI.ts
 /* eslint-disable no-useless-catch */
-<<<<<<< HEAD
 import { MessageContextHistory } from "@/services/LLM/context/MessageContextHistory";
 import { MessageContextLimiter } from "@/services/LLM/context/MessageContextLimiter";
-import { MesssageContextTokenCount } from "@/services/LLM/context/MessageContextTokenCount";
-=======
->>>>>>> 005cc4c2
+import { MessageContextManager } from "@/services/LLM/MessageContextManager";
 import { openRouterClient } from "@constants/openRouterClient";
 import {
   IConversationHistoryMessage,
   ILLMProvider,
 } from "@services/LLM/ILLMProvider";
-<<<<<<< HEAD
-=======
-import { MessageContextManager } from "@services/LLM/MessageContextManager";
->>>>>>> 005cc4c2
 import { ModelInfo } from "@services/LLM/ModelInfo";
 import { ModelManager } from "@services/LLM/ModelManager";
 import { ModelScaler } from "@services/LLM/ModelScaler";
@@ -63,15 +56,12 @@
     private modelManager: ModelManager,
     private modelInfo: ModelInfo,
     private debugLogger: DebugLogger,
-<<<<<<< HEAD
-    private messageContextTokenCount: MesssageContextTokenCount,
+    private modelScaler: ModelScaler,
+    @inject(OpenRouterAPICostTracking)
+    private costTracker: OpenRouterAPICostTracking,
+    private messageContextManager: MessageContextManager,
     private messageContextHistory: MessageContextHistory,
     private messageContextLimiter: MessageContextLimiter,
-=======
-    private modelScaler: ModelScaler,
-    @inject(OpenRouterAPICostTracking)
-    private costTracker: OpenRouterAPICostTracking, // Inject the cost tracking service
->>>>>>> 005cc4c2
   ) {
     this.httpClient = openRouterClient;
     this.initializeModelInfo();
@@ -202,15 +192,9 @@
       this.messageContextHistory.addMessage("user", message);
       this.messageContextHistory.addMessage("assistant", assistantMessage);
 
-<<<<<<< HEAD
-      await this.modelInfo.logCurrentModelUsage(
-        this.messageContextTokenCount.getTotalTokenCount(),
-      );
-=======
       const priceAll = this.modelInfo.getCurrentModelInfo()?.pricing;
       const usage = this.modelInfo.getUsageHistory();
       this.costTracker.logChatCosts(priceAll, usage);
->>>>>>> 005cc4c2
 
       return assistantMessage;
     } catch (error) {
@@ -235,11 +219,7 @@
   }
 
   getConversationContext(): IConversationHistoryMessage[] {
-<<<<<<< HEAD
-    return this.messageContextHistory.getMessages();
-=======
     return this.messageContextManager.getMessages();
->>>>>>> 005cc4c2
   }
 
   addSystemInstructions(instructions: string): void {
@@ -492,29 +472,17 @@
 
             this.stream.on("error", handleError);
           });
-<<<<<<< HEAD
-          if (assistantMessage) {
-            this.messageContextHistory.addMessage("user", message);
-            this.messageContextHistory.addMessage(
-=======
 
           if (assistantMessage && !this.aborted) {
             this.messageContextManager.addMessage("user", message);
             this.messageContextManager.addMessage(
->>>>>>> 005cc4c2
               "assistant",
               assistantMessage,
             );
 
-<<<<<<< HEAD
-            await this.modelInfo.logCurrentModelUsage(
-              this.messageContextTokenCount.getTotalTokenCount(),
-            );
-=======
             const priceAll = this.modelInfo.getCurrentModelInfo()?.pricing;
             const usage = this.modelInfo.getUsageHistory();
             this.costTracker.logChatCosts(priceAll, usage);
->>>>>>> 005cc4c2
           }
         } catch (error) {
           throw error;
@@ -527,15 +495,6 @@
         error instanceof LLMError ? error : await this.handleLLMError(error);
       await this.handleStreamError(llmError, message, callback);
 
-<<<<<<< HEAD
-      if (assistantMessage) {
-        this.messageContextHistory.addMessage("user", message);
-        this.messageContextHistory.addMessage("assistant", assistantMessage);
-
-        await this.modelInfo.logCurrentModelUsage(
-          this.messageContextTokenCount.getTotalTokenCount(),
-        );
-=======
       if (assistantMessage && !this.aborted) {
         this.messageContextManager.addMessage("user", message);
         this.messageContextManager.addMessage("assistant", assistantMessage);
@@ -543,7 +502,6 @@
         const priceAll = this.modelInfo.getCurrentModelInfo()?.pricing;
         const usage = this.modelInfo.getUsageHistory();
         this.costTracker.logChatCosts(priceAll, usage);
->>>>>>> 005cc4c2
       }
     } finally {
       this.cleanupStream();
