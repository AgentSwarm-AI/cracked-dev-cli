--- conflicted
+++ resolved
@@ -1,8 +1,3 @@
-<<<<<<< HEAD
-import { MessageContextManager } from "@/services/LLM/context/MessageContextManager";
-import { ModelManager } from "@/services/LLM/ModelManager";
-import { OpenRouterAPI } from "@services/LLMProviders/OpenRouter/OpenRouterAPI";
-=======
 /* eslint-disable @typescript-eslint/ban-ts-comment */
 import { ModelManager } from "@/services/LLM/ModelManager";
 import { MessageContextManager } from "@services/LLM/MessageContextManager";
@@ -10,7 +5,6 @@
   LLMError,
   OpenRouterAPI,
 } from "@services/LLMProviders/OpenRouter/OpenRouterAPI";
->>>>>>> 005cc4c2
 import { DebugLogger } from "@services/logging/DebugLogger";
 import { HtmlEntityDecoder } from "@services/text/HTMLEntityDecoder";
 import { UnitTestMocker } from "@tests/mocks/UnitTestMocker";
@@ -40,11 +34,8 @@
     // Other service mocks
     mocker.mockPrototypeWith(HtmlEntityDecoder, "decode", (str) => str);
     mocker.mockPrototypeWith(DebugLogger, "log", () => {});
-<<<<<<< HEAD
-=======
 
     addMessageSpy = mocker.spyPrototype(MessageContextManager, "addMessage");
->>>>>>> 005cc4c2
   };
 
   beforeEach(() => {
