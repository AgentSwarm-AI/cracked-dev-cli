--- conflicted
+++ resolved
@@ -71,6 +71,7 @@
     strategyModel: "qwen/qwq-32b-preview",
     executeModel: "anthropic/claude-3.5-sonnet:beta",
     includeAllFilesOnEnvToContext: false,
+        truncateFilesOnEnvAfterLinesLimit: 1000,
     autoScaleAvailableModels: [
       {
         id: "qwen/qwen-2.5-coder-32b-instruct",
@@ -265,97 +266,10 @@
 
   describe("getConfig", () => {
     it("should load a valid config file", () => {
-<<<<<<< HEAD
-      const mockConfig = {
-        provider: "open-router",
-        projectLanguage: "typescript",
-        packageManager: "yarn",
-        customInstructions: "Follow clean code principles",
-        customInstructionsPath: "",
-        interactive: true,
-        stream: true,
-        debug: false,
-        options:
-          "temperature=0,top_p=0.1,top_k=1,frequence_penalty=0.0,presence_penalty=0.0,repetition_penalty=1.0",
-        openRouterApiKey: "test-key",
-        appUrl: "https://localhost:8080",
-        appName: "MyApp",
-        autoScaler: true,
-        autoScaleMaxTryPerModel: 2,
-        discoveryModel: "google/gemini-flash-1.5-8b",
-        strategyModel: "qwen/qwq-32b-preview",
-        executeModel: "anthropic/claude-3.5-sonnet:beta",
-        includeAllFilesOnEnvToContext: false,
-        truncateFilesOnEnvAfterLinesLimit: 1000,
-        autoScaleAvailableModels: [
-          {
-            id: "qwen/qwen-2.5-coder-32b-instruct",
-            description: "Cheap, fast, slightly better than GPT4o-mini",
-            maxWriteTries: 5,
-            maxGlobalTries: 10,
-          },
-          {
-            id: "anthropic/claude-3.5-sonnet:beta",
-            description: "Scaled model for retry attempts",
-            maxWriteTries: 5,
-            maxGlobalTries: 15,
-          },
-          {
-            id: "openai/gpt-4o-2024-11-20",
-            description: "Scaled model for retry attempts",
-            maxWriteTries: 2,
-            maxGlobalTries: 20,
-          },
-        ],
-        runAllTestsCmd: "yarn test",
-        runOneTestCmd: "yarn test {relativeTestPath}",
-        runTypeCheckCmd: "yarn typecheck",
-        enableConversationLog: false,
-        directoryScanner: {
-          defaultIgnore: [
-            "dist",
-            "coverage",
-            ".next",
-            "build",
-            ".cache",
-            ".husky",
-          ],
-          maxDepth: 8,
-          allFiles: true,
-          directoryFirst: true,
-          excludeDirectories: false,
-        },
-        gitDiff: {
-          excludeLockFiles: true,
-          lockFiles: [
-            "package-lock.json",
-            "yarn.lock",
-            "pnpm-lock.yaml",
-            "Gemfile.lock",
-            "composer.lock",
-            "Pipfile.lock",
-            "poetry.lock",
-            "packages.lock.json",
-            "Cargo.lock",
-            "Podfile.lock",
-            "mix.lock",
-            "go.sum",
-            "pubspec.lock",
-          ],
-        },
-        referenceExamples: {}, // Added referenceExamples
-      };
-
-      (fs.existsSync as jest.Mock).mockReturnValue(true);
-      (fs.readFileSync as jest.Mock).mockReturnValue(
-        JSON.stringify(mockConfig),
-      );
-=======
       const mockConfig = createFullMockConfig();
       configService = new ConfigService();
       mockFsExists(true);
       mockFsReadFile(mockConfig);
->>>>>>> 93e227fe
 
       const config = configService.getConfig();
 
@@ -423,44 +337,6 @@
         ...validMockConfig,
         projectLanguage: "ruby",
         packageManager: "bundler",
-<<<<<<< HEAD
-        customInstructions: "Follow clean code principles",
-        interactive: true,
-        stream: true,
-        debug: false,
-        options: "temperature=0",
-        openRouterApiKey: "test-key",
-        appUrl: "https://localhost:8080",
-        appName: "TestApp",
-        autoScaler: false,
-        autoScaleMaxTryPerModel: 2,
-        discoveryModel: "model1",
-        strategyModel: "model2",
-        executeModel: "model3",
-        includeAllFilesOnEnvToContext: false,
-        truncateFilesOnEnvAfterLinesLimit: 1000,
-        autoScaleAvailableModels: [
-          {
-            id: "model1",
-            description: "Test model 1",
-            maxWriteTries: 5,
-            maxGlobalTries: 10,
-          },
-        ],
-        directoryScanner: {
-          defaultIgnore: ["dist"],
-          maxDepth: 8,
-          allFiles: true,
-          directoryFirst: true,
-          excludeDirectories: false,
-        },
-        gitDiff: {
-          excludeLockFiles: true,
-          lockFiles: ["package-lock.json"],
-        },
-        referenceExamples: {},
-=======
->>>>>>> 93e227fe
       };
 
       configService = new ConfigService();
