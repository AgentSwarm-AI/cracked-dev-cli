node_modules
dist
coverage
.DS_Store
*.log

.npmrc

.env

.vscode/settings.json
crkdrc.json
<<<<<<< HEAD
=======


conversationHistory.json
>>>>>>> 005cc4c2
logs<|MERGE_RESOLUTION|>--- conflicted
+++ resolved
@@ -10,10 +10,7 @@
 
 .vscode/settings.json
 crkdrc.json
-<<<<<<< HEAD
-=======
 
 
 conversationHistory.json
->>>>>>> 005cc4c2
 logs